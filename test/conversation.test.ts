--- conflicted
+++ resolved
@@ -352,9 +352,6 @@
             ],
         );
     });
-<<<<<<< HEAD
-    it("should not store API calls after conversations", async () => {
-=======
     it("should be able to skip updates", async () => {
         const bot = new Bot<MyContext>("dummy", { botInfo });
         const api = spy((_prev, _method: string) =>
@@ -422,7 +419,6 @@
         assertEquals(api.calls[2].args[1], "sendMessage");
     });
     it("should not replay API calls after conversations", async () => {
->>>>>>> b1d65e1c
         const bot = new Bot<MyContext>("dummy", { botInfo });
         bot.api.config.use(() => {
             return Promise.resolve({ ok: true, result: true as any });
