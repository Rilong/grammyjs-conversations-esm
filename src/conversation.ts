--- conflicted
+++ resolved
@@ -402,13 +402,8 @@
  * @returns Middleware to be installed on the bot
  */
 export function createConversation<C extends Context>(
-<<<<<<< HEAD
-    builder: ConversationBuilder<C>,
+    builder: ConversationFn<C>,
     config: string | ConversationConfig = {},
-=======
-    builder: ConversationFn<C>,
-    id = builder.name,
->>>>>>> 79841c23
 ): MiddlewareFn<C & ConversationFlavor> {
     const { id = builder.name, millisecondsToWait }: ConversationConfig =
         typeof config === "string" ? { id: config } : config;
