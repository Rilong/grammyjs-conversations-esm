import {
    type ApiResponse,
    Context,
    type Filter,
    type FilterQuery,
    type LazySessionFlavor,
    type MiddlewareFn,
    type RawApi,
    type SessionFlavor,
    type Update,
    type User,
} from "./deps.deno.ts";
import { ConversationForm } from "./form.ts";
import {
    clone,
    ident,
    IS_NOT_INTRINSIC,
    type Resolver,
    resolver,
} from "./utils.ts";

/**
 * A user-defined builder function that can be turned into middleware for a
 * conversation.
 */
type ConversationBuilder<C extends Context> = (
    conversation: Conversation<C>,
    ctx: C,
) => unknown | Promise<unknown>;
/**
 * Context flavor for the conversations plugin. Adds the conversation control
 * panel `ctx.conversation` which e.g. allows entering a conversation. It also
 * adds some properties to the session which the conversation plugin needs.
 */
export type ConversationFlavor =
    & { conversation: ConversationControls }
    & (
        | SessionFlavor<ConversationSessionData>
        | LazySessionFlavor<ConversationSessionData>
    );

interface Internals {
    /** Known conversation identifiers, used for collision checking */
    ids: Set<string>;
}

/**
 * Used to store data invisibly on context object inside the conversation
 * control panel
 */
const internal = Symbol("conversations");
/**
 * The is the conversation control panel which is available on
 * `ctx.conversation`. It allows you to enter and exit conversations, and to
 * inspect which conversation is currently active.
 */
class ConversationControls {
    /** List of all conversations to be started */
    readonly [internal]: Internals = { ids: new Set() };

    constructor(
        private readonly session: () => Promise<ConversationSessionData>,
    ) {}

    /**
     * Returns a map of the identifiers of currently active conversations to the
     * number of times this conversation is active in the current chat. For
     * example, you can use `"captcha" in ctx.conversation.active` to check if
     * there are any active conversations in this chat with the identifier
     * `"captcha"`.
     */
    async active() {
        return Object.fromEntries(
            Object.entries((await this.session()).conversation ?? {})
                .map(([id, conversations]) => [id, conversations.length]),
        );
    }

    /**
     * Enters a conversation with the given identifier.
     *
     * Note that this method is async. You must `await` this method.
     *
     * While it is possible to enter a conversation from within another
     * conversation in order to start a parallel conversation, it is usually
     * preferable to simply call the other conversation function directly:
     * https://grammy.dev/plugins/conversations.html#functions-and-recursion
     */
    public enter(id: string, _opts: {
        /**
         * Specify `true` if all running conversations in the same chat should
         * be terminated before entering this conversation. Defaults to `false`.
         */
        overwrite?: boolean;
    } = {}): Promise<void> {
        // Each installed conversation will wrap this function and intercept the
        // call chain for their own identifier, so if we are actually called, an
        // unknown identifier was passed. Hence, we simply throw an error.
        const known = Array.from(this[internal].ids.values())
            .map((id) => `'${id}'`)
            .join(", ");
        throw new Error(
            `The conversation '${id}' has not been registered! Known conversations are: ${known}`,
        );
    }

    /**
     * Kills all conversations with the given identifier (if any) and enters a
     * new conversation for this identifier. Equivalent to passing `overwrite:
     * true` to `enter`.
     *
     * Note that this method is async. You must `await` this method.
     */
    public async reenter(id: string) {
        await this.enter(id, { overwrite: true });
    }

    /**
     * Hard-kills all conversations for a given identifier. Note that the normal
     * way for conversations to exit is for their conversation builder function
     * to complete (return or throw).
     *
     * If no identifier is specified, all running conversations of all
     * identifiers will be killed.
     *
     * Note that if you call `exit` from within a conversation, the conversation
     * will not terminate immediately once it reaches the `exit` call. Instead,
     * it will continue until it reaches the next `wait` or `skip` statement,
     * and then exit. This is another reason why it is usually easier to return
     * or throw in order to leave a conversation.
     */
    public async exit(id?: string) {
        const session = await this.session();
        if (session.conversation === undefined) return;
        if (id === undefined) {
            // Simply clear all conversation data
            delete session.conversation;
        } else {
            // Strip out specified conversations from active ones
            delete session.conversation[id];
            // Do not store empty object
            if (Object.keys(session.conversation).length === 0) {
                delete session.conversation;
            }
        }
    }
}

/** Data which the conversations plugin adds to `ctx.session` */
interface ConversationSessionData {
    /** Internal data used by the conversations plugin. Do not modify. */
    conversation?: Record<string, ActiveConversation[]>;
}
interface ActiveConversation {
    /**
     * Log of operations that were performed so far in the conversation. Used to
     * replay past operations when resuming.
     */
    log: OpLog;
}
/**
 * Describes a log entry that does not only know its chronological position in
 * the log which indicates in what order the op was created, but also stores the
 * index at which the operation resolved. This makes it possible to accurately
 * track concurrent operations and deterministically replay the order in which
 * they resolved.
 */
interface AsyncOrder {
    /** Index used to determine the op resolve order */
    i: number;
}
/** Log of operations */
interface OpLog {
    /** Strictly ordered log of incoming updates */
    u: WaitOp[];
}
/** A `wait` call that was recorded onto the log */
interface WaitOp {
    /** Incoming update object used to recreate the context */
    u: Update;
    /**
     * All enumerable properties on the context object which should be persisted
     * in the session and restored when replaying. Excludes intrinsic
     * properties.
     */
    x: Record<string, unknown>;
    /**
     * All properties on the context object, enumerable or not, which could not
     * be persisted and will be proxied to the alive context object.
     */
    f?: string[];
    /** Method-keyed log of async-ordered API call results */
    a?: Record<string, ApiOp[]>;
    /** Log of async-ordered external operation results */
    e?: ExtOp[];
}
/** A Bot API call that was recorded onto the log */
interface ApiOp extends AsyncOrder {
    /** API call result, absent if the call did not complete in time */
    r?: ApiResponse<Awaited<ReturnType<RawApi[keyof RawApi]>>>;
}
/** An external operation that was recorded onto the log */
interface ExtOp extends AsyncOrder {
    /** Result of the task, absent if it did not complete in time */
    r?: {
        /** The operation succeeded and `v` was returned */
        // deno-lint-ignore no-explicit-any
        v: any;
    } | {
        /** The operation failed and `e` was thrown */
        e: unknown;
    };
}

/** Ops that can lead to intertuption of function execution */
type ResolveOps = "wait" | "skip" | "done";

/**
 * Creates a runner function which is in turn able to execute conversation
 * builder functions based on an op log.
 */
function conversationRunner<C extends Context>(
    ctx: C & ConversationFlavor,
    builder: ConversationBuilder<C>,
) {
    /**
     * Adds an entry for the current context object to the given log,
     * effectively turning the most recent wait op into a old wait which will be
     * replayed
     */
    function waitOp(): WaitOp {
        // Need to log both update (in `update`) and all enumerable properties
        // on the context object (in `extra`).
        let functions: string[] | undefined;
        const extra = Object.fromEntries(
            Object.entries(ctx)
                // Do not copy over intrinsic properties
                .filter(([k]) => IS_NOT_INTRINSIC(k))
                .map(([k, v]) => [k, v, clone(v)])
                // Remember functions
                .filter(([k, v, c]) => {
                    if (v !== undefined && c === undefined) {
                        (functions ??= []).push(k);
                        return false;
                    }
                    return true;
                })
                .map(([k, , c]) => [k, c]),
        );
        // Do not store old session data, removing a lot of unused data
        delete extra.session.conversation;
        return { u: ctx.update, x: extra, f: functions };
    }

    /**
     * Defines how to run a conversation builder function. Returns `false` if
     * the conversation decided to pass on the control flow, and `true` if it
     * handled the update, i.e. completed normally or via a wait call. Note that
     * this function re-throws errors thrown by the conversation.
     */
    async function run(log: OpLog) {
        // Create the conversation handle
        const rsr = resolver<ResolveOps>(); // used to catch `wait` calls
        const handle = new ConversationHandle<C>(ctx, log, rsr);
        // We are either starting the conversation builder function from
        // scratch, or we are beginning a replay operation. In both cases, the
        // current context object is new to the conversation builder function,
        // be it the inital context object or the result of a `wait` call.
        // Hence, we should log an op with the current context object.
        handle._logWait(waitOp()); // appends to end of log
        // Now, we invoke the conversation builder function. We start by
        // replaying the initial context object manually.
        const initialContext = handle._replayWait(); // retrieves from start of log
        // Call the target builder function supplied by the user, but don't
        // blindly await it because when `wait` is called somewhere inside,
        // execution is aborted. The `Promise.race` intercepts this again and
        // allows us to resume normal middleware handling.
        try {
            await Promise.race([rsr.promise, builder(handle, initialContext)]);
        } finally {
            handle._deactivate();
        }
        return rsr.value ?? "done";
    }

    return run;
}

/**
 * Main installer of the conversations plugin. Call this function and pass the
 * result to `bot.use`:
 *
 * ```ts
 * bot.use(conversations());
 * ```
 *
 * This registers the control panel for conversations which is available through
 * `ctx.conversation`. After installing this plugin, you are already able to
 * exit conversations, even before registering them.
 *
 * Moreover, this function is the prerequisite for being able to register the
 * actual conversations which can in turn be entered.
 *
 * ```ts
 * function settings(conversation: MyConversation, ctx: MyContext) {
 *     // define your conversation here
 * }
 * bot.use(createConversation(settings));
 * bot.command("settings", async (ctx) => {
 *     await ctx.conversation.enter("settings");
 * });
 * ```
 *
 * Check out the [documentation](https://grammy.dev/plugins/conversations.html)
 * to learn more about how to create conversations.
 */
export function conversations<C extends Context>(): MiddlewareFn<
    C & ConversationFlavor
> {
    return async (ctx, next) => {
        if (!("session" in ctx)) {
            throw new Error("Cannot use conversations without session!");
        }
        ctx.conversation ??= new ConversationControls(() =>
            // Access session lazily
            Promise.resolve(ctx.session)
        );
        await next();
    };
}

/**
 * Takes a conversation builder function, and turns it into grammY middleware
 * which can be installed on your bot. Check out the
 * [documentation](https://grammy.dev/plugins/conversations.html) to learn more
 * about how conversation builder functions can be created.
 *
 * @param builder Conversation builder function
 * @param id Identifier of the conversation, defaults to `builder.name`
 * @returns Middleware to be installed on the bot
 */
export function createConversation<C extends Context>(
    builder: ConversationBuilder<C>,
    id = builder.name,
): MiddlewareFn<C & ConversationFlavor> {
    if (!id) throw new Error("Cannot register a function without name!");
    return async (ctx, next) => {
        if (ctx.conversation === undefined) {
            throw new Error(
                "Cannot register a conversation without first installing the conversations plugin!",
            );
        }

        // Add ourselves to the conversation index
        const index = ctx.conversation[internal].ids;
        if (index.has(id)) {
            throw new Error(`Duplicate conversation identifier '${id}'!`);
        }
        index.add(id);

        // Define how to run a conversation builder function
        const runOnLog = conversationRunner(ctx, builder);

        /**
         * Runs our conversation builder function for all given logs in
         * ascending order until the first decides to handle the update.
         */
        async function runUntilComplete(conversations: ActiveConversation[]) {
            let op: ResolveOps = "skip";
            for (let i = 0; op === "skip" && i < conversations.length; i++) {
                const current = conversations[i];
                try {
                    op = await runOnLog(current.log);
                } catch (e) {
                    conversations.splice(i, 1);
                    throw e;
                }
                if (op === "done") conversations.splice(i, 1);
            }
            return op;
        }

        // Register ourselves in the enter function
        const oldEnter = ctx.conversation.enter.bind(ctx.conversation);
        ctx.conversation.enter = async (enterId, opts) => {
            if (enterId !== id) {
                await oldEnter(enterId, opts);
                return;
            }
            const session = await ctx.session;
            session.conversation ??= {};
            const entry: ActiveConversation = { log: { u: [] } };
            const append = [entry];
            if (opts?.overwrite) session.conversation[id] = append;
            else (session.conversation[id] ??= []).push(...append);
            const pos = session.conversation[id].length - 1;
            try {
                await runUntilComplete(append);
            } finally {
                if (append.length === 0) {
                    session.conversation[id].splice(pos, 1);
                }
                if (session.conversation[id].length === 0) {
                    delete session.conversation[id];
                }
            }
        };

        const session = await ctx.session;
        try {
            // Run all existing conversations with our identifier
            let op: ResolveOps = "skip";
            if (session.conversation?.[id] !== undefined) {
                try {
                    op = await runUntilComplete(session.conversation[id]);
                } finally {
                    // Clean up if no logs remain
                    if (session.conversation[id].length === 0) {
                        delete session.conversation[id];
                    }
                }
            }

            // If all ran conversations (if any) called skip as their last op,
            // we run the downstream middleware
            if (op === "skip") await next();
        } finally {
            // Clean up if no conversations remain
            if (
                session.conversation !== undefined &&
                Object.keys(session.conversation).length === 0
            ) {
                delete session.conversation;
            }
        }
    };
}

/**
 * Index of a replay operation. Used while replaying a function to where it left
 * off after the last wait call was reached.
 */
interface ReplayIndex {
    /**
     * Index of the current wait operation.
     *
     * If this value equals the length of the wait op log, it means that the
     * next wait operation is undefined so far. In other words, the conversation
     * builder function needs to be executed normally, whithout replaying.
     * Hence, this value can be used to check if the replay operation is still
     * active.
     */
    wait: number;
    /**
     * For every API method in the API call log, stores the index of the next
     * API call result.
     */
    api?: Map<string, number>;
    /**
     * Index of the next external operation that will be called.
     */
    ext?: number;
    /**
     * Index of the next operation that should resolve. Will be incremented
     * every time an API call or an external operation completes. This allows us
     * to accurately restore the order in which concurrent operations complete.
     */
    resolve?: number;
    /**
     * Index of all currently pending tasks. The promises are assigned to the
     * array in an arbitrary order, and will be resolved in ascending order.
     */
    tasks?: Array<Resolver<unknown>>;
}

/**
 * > This should be the first parameter in your conversation builder function.
 *
 * This object gives you access to your conversation. You can think of it as a
 * handle which lets you perform basic operations in your conversation, such as
 * waiting for new messages.
 *
 * Typically, a conversation builder function has this signature:
 *
 * ```ts
 * async function greet(conversation: Conversation<MyContext>, ctx: MyContext) {
 *   // define your conversation here
 * }
 * ```
 *
 * It may be helpful to define a type alias.
 *
 * ```ts
 * type MyConversation = Conversation<MyContext>
 *
 * async function greet(conversation: MyConversation, ctx: MyContext) {
 *   // define your conversation here
 * }
 * ```
 *
 * Check out the [documentation](https://grammy.dev/plugins/conversations.html)
 * to learn more about how to create conversations.
 */
export type Conversation<C extends Context> = ConversationHandle<C>;
/**
 * Internally used class which acts as a conversation handle.
 */
export class ConversationHandle<C extends Context> {
    private replayIndex: ReplayIndex = { wait: 0 };
    private currentCtx?: C;
    private active = true;

    constructor(
        private readonly ctx: C,
        private readonly opLog: OpLog,
        private readonly rsr: Resolver<ResolveOps>,
    ) {
        // We intercept Bot API calls, returning logged responses while
        // replaying, and logging the responses of performed calls otherwise.
        ctx.api.config.use(async (prev, method, payload, signal) => {
            if (!this.active) return prev(method, payload, signal);
            // deno-lint-ignore no-explicit-any
            if (this._isReplaying) return this._replayApi(method) as any;
            const slot = this._logApi(method);
            const result = await prev(method, payload, signal);
            slot.r = result;
            this._finalize(slot);
            return result;
        });
    }

    /**
     * Internal method, deactivates the conversation handle. Do not use unless
     * you know exactly what you are doing.
     */
    _deactivate() {
        this.active = false;
    }

    /**
     * Internal flag, `true` if the conversation is currently replaying in order
     * to jump back to an old state, and `false` otherwise. Do not use unless
     * you know exactly what you are doing.
     */
    get _isReplaying() {
        return this.replayIndex.wait < this.opLog.u.length;
    }
    /**
     * Internal method, replays a wait operation and advances the replay cursor.
     * Do not use unless you know exactly what you are doing.
     */
    _replayWait(): C {
        if (!this._isReplaying) {
            throw new Error(
                "Replay stack exhausted, you may not call this method!",
            );
        }
        const { u, x, f = [] } = this.opLog.u[this.replayIndex.wait];
        this.replayIndex = { wait: 1 + this.replayIndex.wait };
        // Return original context if we're about to resume execution
        if (!this._isReplaying) return this.currentCtx = this.ctx;
        // Create fake context, and restore all enumerable properties
        const ctx = Object.assign(
            new Context(u, this.ctx.api, this.ctx.me),
            x,
        ) as C;
        // Copy over functions which we could not store
        // deno-lint-ignore no-explicit-any
        f.forEach((p) => (ctx as any)[p] = (this.ctx as any)[p].bind(this.ctx));
        this.currentCtx = ctx;
        return ctx;
    }

    /**
     * Internal method, replays an API call operation and advances the replay
     * cursor. Do not use unless you know exactly what you are doing.
     */
    _replayApi(method: string): Promise<NonNullable<ApiOp["r"]>> {
        let index = this.replayIndex.api?.get(method);
        if (index === undefined) {
            index = 0;
            this.replayIndex.api ??= new Map();
            this.replayIndex.api.set(method, index);
        }
        const result =
            this.opLog.u[this.replayIndex.wait - 1].a?.[method][index];
        this.replayIndex.api?.set(method, 1 + index);
        if (result === undefined) {
            return new Promise<never>(() => {});
        }
        return this._resolveAt(result.i, result.r);
    }

    /**
     * Internal method, replays an external operation and advances the replay
     * cursor. Do not use unless you know exactly what you are doing.
     */
    _replayExt(): Promise<NonNullable<ExtOp["r"]>> {
        let index = this.replayIndex.ext;
        if (index === undefined) this.replayIndex.ext = index = 0;
        const result = this.opLog.u[this.replayIndex.wait - 1].e?.[index];
        this.replayIndex.ext = 1 + index;
        if (result === undefined) return new Promise<never>(() => {});
        return this._resolveAt(result.i, result.r);
    }
    /**
     * Internal method, logs a wait call. Do not use unless you know exactly
     * what you are doing.
     */
    _logWait(op: WaitOp) {
        this.opLog.u.push(op);
    }
    /**
     * Internal method, unlogs the most recent call. Do not use unless you know
     * exactly what you are doing.
     */
    _unlogWait() {
        const op = this.opLog.u.pop();
        if (op === undefined) throw new Error("Empty log, cannot unlog!");
        return op;
    }
    /**
     * Internal method, logs an API call and returns the assigned slot. Do not
     * use unless you know exactly what you are doing.
     */
    _logApi(method: string): ApiOp {
        const index = this.replayIndex.wait;
        const slot = { i: -1 };
        ((this.opLog.u[index - 1].a ??= {})[method] ??= []).push(slot);
        return slot;
    }
    /**
     * Internal method, logs an external operation and returns the assigned
     * slot. Do not use unless you know exactly what you are doing.
     */
    _logExt(): ExtOp {
        const index = this.replayIndex.wait;
        const slot = { i: -1 };
        (this.opLog.u[index - 1].e ??= []).push(slot);
        return slot;
    }
    /**
     * Internal method, finalizes a previously generated slot. Do not use unless
     * you know exactly what you are doing.
     */
    _finalize(slot: AsyncOrder) {
        slot.i = this.replayIndex.resolve ??= 0;
        this.replayIndex.resolve++;
    }
    /**
     * Internal method, creates a promise from a given value that will resolve
     * at the given index in order to accurately restore the order in which
     * different operations complete. Do not use unless you know exactly what
     * you are doing.
     */
    _resolveAt<T>(index: number, value?: T): Promise<T> {
        const r = resolver(value);
        (this.replayIndex.tasks ??= [])[index] = r;
        const resolveNext = () => {
            if (this.replayIndex.tasks === undefined) return;
            this.replayIndex.resolve ??= 0;
            if (
                this.replayIndex.tasks[this.replayIndex.resolve] !== undefined
            ) {
                this.replayIndex.tasks[this.replayIndex.resolve].resolve();
                this.replayIndex.resolve++;
                setTimeout(resolveNext, 0);
            }
        };
        setTimeout(resolveNext, 0);
        return r.promise;
    }

    /**
     * Waits for a new update (e.g. a message, callback query, etc) from the
     * user. Once received, this method returns the new context object for the
     * incoming update.
     */
    async wait(): Promise<C> {
        // If this is an old wait, simply return the old context object
        if (this._isReplaying) return this._replayWait();
        // Notify the resolver so that we can catch the function interception
        // and resume middleware execution normally outside of the conversation
        this.rsr.resolve("wait");
        // Intercept function execution
        await new Promise<never>(() => {}); // BOOM
        // deno-lint-ignore no-explicit-any
        return 0 as any; // dead code
    }

    /**
     * Waits for a new update (e.g. a message, callback query, etc)  that
     * fulfils a certain condition. This condition is specified via the given
     * predicate function. As soon as an update arrives for which the predicate
     * function returns `true`, this method will return it.
     *
     * @param predicate Condition to fulfil
     * @param otherwise Optional handler for discarded updates
     */
    async waitUntil<D extends C>(
        predicate: (ctx: C) => ctx is D,
        otherwise?: (ctx: C) => unknown | Promise<unknown>,
    ): Promise<D>;
    async waitUntil(
        predicate: (ctx: C) => boolean | Promise<boolean>,
        otherwise?: (ctx: C) => unknown | Promise<unknown>,
    ): Promise<C>;
    async waitUntil(
        predicate: (ctx: C) => boolean | Promise<boolean>,
        otherwise?: (ctx: C) => unknown | Promise<unknown>,
    ): Promise<C> {
        const ctx = await this.wait();
        if (!await predicate(ctx)) {
            await otherwise?.(ctx);
            await this.skip();
        }
        return ctx;
    }

    /**
     * Waits for a new update (e.g. a message, callback query, etc) that does
     * not fulfil a certain condition. This condition is specified via the given
     * predicate function. As soon as an update arrives for which the predicate
     * function returns `false`, this method will return it.
     *
     * @param predicate Condition not to fulfil
     * @param otherwise Optional handler for discarded updates
     */
    async waitUnless(
        predicate: (ctx: C) => boolean | Promise<boolean>,
        otherwise?: (ctx: C) => unknown | Promise<unknown>,
    ): Promise<C> {
        return await this.waitUntil(
            async (ctx) => !await predicate(ctx),
            otherwise,
        );
    }

    /**
     * Waits for a new update (e.g. a message, callback query, etc) that matches
     * the given filter query. As soon as an update arrives that matches the
     * filter query, the corresponding context object is returned.
     *
     * @param query The filter query to check
     * @param otherwise Optional handler for discarded updates
     */
    async waitFor<Q extends FilterQuery>(
        query: Q | Q[],
        otherwise?: (ctx: C) => unknown | Promise<unknown>,
    ): Promise<Filter<C, Q>> {
        return await this.waitUntil(Context.has.filterQuery(query), otherwise);
    }

    /**
     * Waits for a new update (e.g. a message, callback query, etc) from the
     * given user. As soon as an update arrives from this user, the
     * corresponding context object is returned.
     *
     * @param user The user to wait for
     * @param otherwise Optional handler for discarded updates
     */
    async waitFrom(
        user: number | User,
        otherwise?: (ctx: C) => unknown | Promise<unknown>,
    ): Promise<C & { from: User }> {
        const id = typeof user === "number" ? user : user.id;
        const predicate = (ctx: C): ctx is C & { from: User } =>
            ctx.from?.id === id;
        return await this.waitUntil(predicate, otherwise);
    }

    // TODO: implement command matching
    // TODO: implement hears matching
    // TODO: implement callback, game, and inline query matching

    /**
     * Utilities for building forms. Contains methods that let you wait for
     * messages and automatically perform input validation.
     */
    form = new ConversationForm(this);

    /**
     * Skips handling the update that was received in the last `wait` call. Once
     * called, the conversation resets to the last `wait` call, as if the update
     * had never been received. The control flow is passed on immediately, so
     * that middleware downstream of the conversation can continue handling the
     * update.
     *
     * Effectively, calling `await conversation.skip()` behaves as if this
     * conversation had not received the update at all.
     *
     * While the conversation rewinds its logs internally, it does not unsend
     * messages that you send between the calls to `wait` and `skip`.
     */
    async skip() {
        // We decided not to handle this update, so we purge the last wait
        // operation again. It also contains the log of all operations performed
        // since that wait. Hence, we effectively completely rewind the
        // conversation until before the update was received.
        this._unlogWait();
        // Notify the resolver so that we can catch the function interception
        // and resume middleware execution normally outside of the conversation
        this.rsr.resolve("skip");
        // Intercept function execution
        return await new Promise<never>(() => {}); // BOOM
    }

    /**
     * Safely performs an operation with side-effects. You must use this to wrap
     * all communication with external systems that does not go through grammY,
     * such as database communication or calls to external APIs.
     *
     * This function will then make sure the operation is only performed once,
     * and not every time a message is handled by the conversation.
     *
     * It will need to be able to store the result value of this operation in
     * the session. Hence, it must store and load the result of the operation
     * according to your storage adapter. It is therefore best to only return
     * primitive values or POJOs. If you need to transform your data before it
     * can be stored, you can specify the `beforeStore` function. If you need to
     * transform your data after it was loaded, you can specify the `afterLoad`
     * function.
     *
     * @param op An external operation to perform
     * @returns The result of the operation
     */
    // deno-lint-ignore no-explicit-any
    async external<F extends (...args: any[]) => any, I = any>(
        op: F | {
            /** An operation to perform */
            task: F;
            /** Parameters to supply to the operation */
            args?: Parameters<F>;
            /** Prepare the result for storing */
            beforeStore?: (value: Awaited<ReturnType<F>>) => I | Promise<I>;
            /** Recover a result after storing */
            afterLoad?: (value: I) => ReturnType<F> | Promise<ReturnType<F>>;
            /** Prepare the result for storing */
            beforeStoreError?: (value: unknown) => unknown | Promise<unknown>;
            /** Recover a result after storing */
            afterLoadError?: (value: unknown) => unknown;
        },
    ): Promise<Awaited<ReturnType<F>>> {
        if (typeof op === "function") op = { task: op };
        const {
            task,
            args = [],
            beforeStore = ident,
            afterLoad = ident,
            beforeStoreError = ident,
            afterLoadError = ident,
        } = op;
        // Return the old result if we are replaying
        if (this._isReplaying) {
            const result = await this._replayExt();
            if ("v" in result) return await afterLoad(result.v);
            else throw await afterLoadError(result.e);
        }
        // Otherwise, execute the task and log its result
        const slot = this._logExt();
        try {
            const result = await task(...args);
            const value = await beforeStore(result);
            slot.r = { v: value };
            return result;
        } catch (error) {
            const value = await beforeStoreError(error);
            slot.r = { e: value };
            throw error;
        } finally {
            this._finalize(slot);
        }
    }
    /**
<<<<<<< HEAD
     * Safe alias for `ctx.session`. Use this instead of `ctx.session` when
     * inside a conversation.
     *
     * As you call `conversation.wait` several times throughout the
     * conversation, your session data may evolve. The conversations plugin
     * makes sure to track these changes so that your conversation can work
     * correctly each time it is run. This means that there are several
     * snapshots of the session throughout time which all co-exist. It can be
     * cumbersome to always make sure to use the correct session so that the
     * code does not alter history (this would lead to data loss). You should
     * use this helper type to make sure you are accessing the correct session
     * object at all times.
     */
    // deno-lint-ignore no-explicit-any
    get session(): C extends { session: any } ? C["session"] : never {
        if (this.currentCtx === undefined) throw new Error("No context!");
        const ctx: C & {
            // deno-lint-ignore no-explicit-any
            session?: C extends { session: any } ? C["session"] : never;
        } = this.currentCtx;
        if (ctx.session === undefined) {
            throw new Error("Session is missing!");
        }
        return ctx.session;
    }
    set session(
        // deno-lint-ignore no-explicit-any
        value: C extends { session: any } ? C["session"] | undefined : never,
    ) {
        if (this.currentCtx === undefined) throw new Error("No context!");
        const ctx: C & {
            // deno-lint-ignore no-explicit-any
            session?: C extends { session: any } ? C["session"] : never;
        } = this.currentCtx;
        ctx.session = value;
    }
    /**
     * Sleep for the specified number of milliseconds. You should use this
     * instead of your own sleeping function so that you don't block the
     * conversation while it is restoring a previous position.
=======
     * > This method is rarely useful because it freezes your bot and that's
     * > most likely not actually what you want to do. Consider using one of the
     * > variants of `wait` instead.
>>>>>>> 59ef644f
     *
     * Freezes your bot for the specified number of milliseconds. The current
     * middleware execution will simply stop for a while. Note that if you're
     * processing updates concurrently (with grammY runner) then unrelated
     * updates will still be handled in the meantime. Note further that sleeping
     * during webhooks is dangerous because [it can lead to duplicate
     * updates](https://grammy.dev/guide/deployment-types.html#ending-webhook-requests-in-time).
     *
     * You should use this instead of your own sleeping function so that you
     * don't block the conversation while it is restoring a previous position.
     *
     * @param milliseconds The number of milliseconds to sleep
     */
    async sleep(milliseconds: number): Promise<void> {
        if (this._isReplaying) return;
        await new Promise((r) => setTimeout(r, milliseconds));
    }
    /**
     * Safely generates a random number from `Math.random()`. You should use
     * this instead of `Math.random()` in your conversation because
     * non-deterministic behavior is not allowed.
     *
     * @returns A random number
     */
    random() {
        return this.external({ task: () => Math.random() });
    }
    /**
     * Safely perform `console.log` calls, but only when they should really be
     * logged (so not during replay operations).
     *
     * @param args Arguments to pass to `console.log`
     */
    log(...args: Parameters<typeof console.log>) {
        if (!this._isReplaying) console.log(...args);
    }
}<|MERGE_RESOLUTION|>--- conflicted
+++ resolved
@@ -871,8 +871,8 @@
             this._finalize(slot);
         }
     }
-    /**
-<<<<<<< HEAD
+
+    /**
      * Safe alias for `ctx.session`. Use this instead of `ctx.session` when
      * inside a conversation.
      *
@@ -910,14 +910,9 @@
         ctx.session = value;
     }
     /**
-     * Sleep for the specified number of milliseconds. You should use this
-     * instead of your own sleeping function so that you don't block the
-     * conversation while it is restoring a previous position.
-=======
      * > This method is rarely useful because it freezes your bot and that's
      * > most likely not actually what you want to do. Consider using one of the
      * > variants of `wait` instead.
->>>>>>> 59ef644f
      *
      * Freezes your bot for the specified number of milliseconds. The current
      * middleware execution will simply stop for a while. Note that if you're
